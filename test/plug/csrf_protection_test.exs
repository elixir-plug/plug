--- conflicted
+++ resolved
@@ -50,14 +50,13 @@
     case conn.params["token"] do
       "get" ->
         send_resp(conn, 200, CSRFProtection.get_csrf_token())
-<<<<<<< HEAD
+
       "get_for" ->
         send_resp(conn, 200, CSRFProtection.get_csrf_token_for("www.example.com"))
+
       "get_for_invalid" ->
         send_resp(conn, 200, CSRFProtection.get_csrf_token_for("www.evil.com"))
-=======
-
->>>>>>> e60914b1
+
       "delete" ->
         CSRFProtection.delete_csrf_token()
         send_resp(conn, 200, "")
